package com.atlassian.bamboo.plugins.git;

import com.atlassian.bamboo.repository.AbstractRepository;
import com.atlassian.bamboo.repository.Repository;
import com.atlassian.bamboo.repository.RepositoryException;
import com.atlassian.bamboo.security.StringEncrypter;
import com.atlassian.bamboo.utils.error.ErrorCollection;
import com.atlassian.bamboo.v2.build.BuildChanges;
import com.atlassian.bamboo.v2.build.BuildChangesImpl;
import com.atlassian.bamboo.v2.build.BuildContext;
import com.atlassian.bamboo.ww2.actions.build.admin.create.BuildConfiguration;
import com.atlassian.util.concurrent.LazyReference;
import org.apache.commons.configuration.HierarchicalConfiguration;
import org.apache.commons.io.FileUtils;
import org.apache.commons.lang.StringUtils;
import org.apache.commons.lang.builder.EqualsBuilder;
//import org.apache.log4j.Logger;
import org.jetbrains.annotations.NotNull;
import org.jetbrains.annotations.Nullable;

import java.io.File;
import java.io.IOException;

public class GitRepository extends AbstractRepository
{
    // ------------------------------------------------------------------------------------------------------- Constants

    private static final String REPOSITORY_GIT_NAME = "repository.git.name";
    private static final String REPOSITORY_GIT_REPOSITORY_URL = "repository.git.repositoryUrl";
    private static final String REPOSITORY_GIT_BRANCH = "repository.git.branch";
    private static final String REPOSITORY_GIT_SSH_KEY = "repository.git.ssh.key";
    private static final String REPOSITORY_GIT_SSH_PASSPHRASE = "repository.git.ssh.passphrase";
    private static final String REPOSITORY_GIT_ERROR_MISSING_REPOSITORY_URL = "repository.git.error.missingRepositoryUrl";
    private static final String TEMPORARY_GIT_SSH_PASSPHRASE = "temporary.git.ssh.passphrase";
    private static final String TEMPORARY_GIT_SSH_PASSPHRASE_CHANGE = "temporary.git.ssh.passphrase.change";
    private static final String TEMPORARY_GIT_SSH_KEY_FROM_FILE = "temporary.git.ssh.keyfile";
    private static final String TEMPORARY_GIT_SSH_KEY_CHANGE = "temporary.git.ssh.key.change";

    // ------------------------------------------------------------------------------------------------- Type Properties

//    private static final Logger log = Logger.getLogger(GitRepository.class);

    private String repositoryUrl;
    private String branch;
    private String sshPassphrase;
    private String sshKey;

    // ---------------------------------------------------------------------------------------------------- Dependencies

    // ---------------------------------------------------------------------------------------------------- Constructors

    // ----------------------------------------------------------------------------------------------- Interface Methods

    @NotNull
    public String getName()
    {
        return textProvider.getText(REPOSITORY_GIT_NAME);
    }

    public String getHost() {
        return null;
    }

    public boolean isRepositoryDifferent(@NotNull Repository repository)
    {
        if (repository instanceof GitRepository)
        {
            GitRepository gitRepo = (GitRepository) repository;
            return !new EqualsBuilder()
                    .append(this.repositoryUrl, gitRepo.getRepositoryUrl())
                    .append(this.branch, gitRepo.getBranch())
                    .isEquals();
        }
        else
        {
            return true;
        }
    }

    @NotNull
    public BuildChanges collectChangesSinceLastBuild(@NotNull String planKey, @Nullable String lastVcsRevisionKey) throws RepositoryException
    {
        BuildChanges changes = new BuildChangesImpl();

        StringEncrypter encrypter = new StringEncrypter();
        String targetRevision = new GitOperationHelper().obtainLatestRevision(repositoryUrl, branch, encrypter.decrypt(sshKey), encrypter.decrypt(sshPassphrase));
        changes.setVcsRevisionKey(targetRevision);

        if (targetRevision.equals(lastVcsRevisionKey))
        {
            return changes;
        }

        File cacheDirectory = GitCacheDirectory.getCacheDirectory(getWorkingDirectory(), repositoryUrl);
        new GitOperationHelper().fetch(cacheDirectory, repositoryUrl, branch, encrypter.decrypt(sshKey), encrypter.decrypt(sshPassphrase));

        changes.setChanges(new GitOperationHelper().extractCommits(cacheDirectory, lastVcsRevisionKey, targetRevision));
        return changes;
    }

    @NotNull
    public String retrieveSourceCode(@NotNull BuildContext buildContext, @Nullable final String targetRevision) throws RepositoryException
    {
        final String planKey = buildContext.getPlanKey();
        final File sourceDirectory = getSourceCodeDirectory(planKey);

        StringEncrypter encrypter = new StringEncrypter();
        return (new GitOperationHelper().fetchAndCheckout(sourceDirectory, repositoryUrl, branch, targetRevision, encrypter.decrypt(sshKey), encrypter.decrypt(sshPassphrase)));
    }

    @NotNull
    public String retrieveSourceCode(@NotNull String planKey, @Nullable String vcsRevisionKey) throws RepositoryException
    {
        //deprecated!
        throw new UnsupportedOperationException();
    }

    public void prepareConfigObject(@NotNull BuildConfiguration buildConfiguration)
    {
<<<<<<< HEAD
        StringEncrypter encrypter = new StringEncrypter();
        if (buildConfiguration.getBoolean(TEMPORARY_GIT_SSH_PASSPHRASE_CHANGE))
        {
            buildConfiguration.setProperty(REPOSITORY_GIT_SSH_PASSPHRASE, encrypter.encrypt(buildConfiguration.getString(TEMPORARY_GIT_SSH_PASSPHRASE)));
=======
        final LazyReference<StringEncrypter> encrypterRef = new LazyReference<StringEncrypter>() {
            @Override
            protected StringEncrypter create() throws Exception {
                return new StringEncrypter();
            }
        };

        if (buildConfiguration.getBoolean(TEMPORARY_GIT_SSH_PASSPHRASE_CHANGE))
        {
            buildConfiguration.setProperty(REPOSITORY_GIT_SSH_PASSPHRASE, encrypterRef.get().encrypt(buildConfiguration.getString(TEMPORARY_GIT_SSH_PASSPHRASE)));
>>>>>>> ac5617d5
        }
        if (buildConfiguration.getBoolean(TEMPORARY_GIT_SSH_KEY_CHANGE))
        {
            final Object o = buildConfiguration.getProperty(TEMPORARY_GIT_SSH_KEY_FROM_FILE);
            if (o instanceof File)
            {
                final String key;
                try
                {
                    key = FileUtils.readFileToString((File) o);
                }
                catch (IOException e)
                {
//                    log.error("Cannot read uploaded ssh key file", e); //BAM
                    return;
                }
<<<<<<< HEAD
                buildConfiguration.setProperty(REPOSITORY_GIT_SSH_KEY, encrypter.encrypt(key));
=======
                buildConfiguration.setProperty(REPOSITORY_GIT_SSH_KEY, encrypterRef.get().encrypt(key));
>>>>>>> ac5617d5
            }
        }
    }

    @Override
    public void populateFromConfig(@NotNull HierarchicalConfiguration config)
    {
        super.populateFromConfig(config);
        repositoryUrl = config.getString(REPOSITORY_GIT_REPOSITORY_URL);
        branch = config.getString(REPOSITORY_GIT_BRANCH);
        sshKey = config.getString(REPOSITORY_GIT_SSH_KEY);
        sshPassphrase = config.getString(REPOSITORY_GIT_SSH_PASSPHRASE);
    }

    @NotNull
    @Override
    public HierarchicalConfiguration toConfiguration()
    {
        HierarchicalConfiguration configuration = super.toConfiguration();
        configuration.setProperty(REPOSITORY_GIT_REPOSITORY_URL, repositoryUrl);
        configuration.setProperty(REPOSITORY_GIT_BRANCH, branch);
        configuration.setProperty(REPOSITORY_GIT_SSH_KEY, sshKey);
        configuration.setProperty(REPOSITORY_GIT_SSH_PASSPHRASE, sshPassphrase);
        return configuration;
    }

    @Override
    @NotNull
    public ErrorCollection validate(@NotNull BuildConfiguration buildConfiguration)
    {
        ErrorCollection errorCollection = super.validate(buildConfiguration);

        String repoUrl = buildConfiguration.getString(REPOSITORY_GIT_REPOSITORY_URL);
        if (StringUtils.isBlank(repoUrl))
        {
            errorCollection.addError(REPOSITORY_GIT_REPOSITORY_URL, textProvider.getText(REPOSITORY_GIT_ERROR_MISSING_REPOSITORY_URL));
        }
        return errorCollection;
    }

    // -------------------------------------------------------------------------------------------------- Public Methods

    // -------------------------------------------------------------------------------------------------- Helper Methods

    // -------------------------------------------------------------------------------------- Basic Accessors / Mutators

    public String getRepositoryUrl()
    {
        return repositoryUrl;
    }

    public String getBranch()
    {
        return branch;
    }

}<|MERGE_RESOLUTION|>--- conflicted
+++ resolved
@@ -117,12 +117,6 @@
 
     public void prepareConfigObject(@NotNull BuildConfiguration buildConfiguration)
     {
-<<<<<<< HEAD
-        StringEncrypter encrypter = new StringEncrypter();
-        if (buildConfiguration.getBoolean(TEMPORARY_GIT_SSH_PASSPHRASE_CHANGE))
-        {
-            buildConfiguration.setProperty(REPOSITORY_GIT_SSH_PASSPHRASE, encrypter.encrypt(buildConfiguration.getString(TEMPORARY_GIT_SSH_PASSPHRASE)));
-=======
         final LazyReference<StringEncrypter> encrypterRef = new LazyReference<StringEncrypter>() {
             @Override
             protected StringEncrypter create() throws Exception {
@@ -133,7 +127,6 @@
         if (buildConfiguration.getBoolean(TEMPORARY_GIT_SSH_PASSPHRASE_CHANGE))
         {
             buildConfiguration.setProperty(REPOSITORY_GIT_SSH_PASSPHRASE, encrypterRef.get().encrypt(buildConfiguration.getString(TEMPORARY_GIT_SSH_PASSPHRASE)));
->>>>>>> ac5617d5
         }
         if (buildConfiguration.getBoolean(TEMPORARY_GIT_SSH_KEY_CHANGE))
         {
@@ -147,14 +140,10 @@
                 }
                 catch (IOException e)
                 {
-//                    log.error("Cannot read uploaded ssh key file", e); //BAM
+//                    log.error("Cannot read uploaded ssh key file", e); //todo BAM-7430
                     return;
                 }
-<<<<<<< HEAD
-                buildConfiguration.setProperty(REPOSITORY_GIT_SSH_KEY, encrypter.encrypt(key));
-=======
                 buildConfiguration.setProperty(REPOSITORY_GIT_SSH_KEY, encrypterRef.get().encrypt(key));
->>>>>>> ac5617d5
             }
         }
     }
