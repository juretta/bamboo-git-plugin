package com.atlassian.bamboo.plugins.git;

import com.atlassian.bamboo.author.Author;
import com.atlassian.bamboo.author.AuthorImpl;
import com.atlassian.bamboo.build.logger.BuildLogger;
import com.atlassian.bamboo.commit.Commit;
import com.atlassian.bamboo.commit.CommitImpl;
import com.atlassian.bamboo.plan.PlanKeys;
import com.atlassian.bamboo.repository.AbstractRepository;
import com.atlassian.bamboo.repository.MavenPomAccessor;
import com.atlassian.bamboo.repository.MavenPomAccessorCapableRepository;
import com.atlassian.bamboo.repository.Repository;
import com.atlassian.bamboo.repository.RepositoryException;
import com.atlassian.bamboo.security.StringEncrypter;
import com.atlassian.bamboo.utils.error.ErrorCollection;
import com.atlassian.bamboo.v2.build.BuildChanges;
import com.atlassian.bamboo.v2.build.BuildChangesImpl;
import com.atlassian.bamboo.v2.build.BuildContext;
import com.atlassian.bamboo.ww2.actions.build.admin.create.BuildConfiguration;
import com.atlassian.util.concurrent.LazyReference;
import org.apache.commons.configuration.HierarchicalConfiguration;
import org.apache.commons.io.FileUtils;
import org.apache.commons.lang.StringUtils;
import org.apache.commons.lang.builder.EqualsBuilder;
import org.apache.log4j.Logger;
import org.jetbrains.annotations.NotNull;
import org.jetbrains.annotations.Nullable;

import java.io.File;
import java.io.IOException;
import java.util.ArrayList;
import java.util.Collections;
import java.util.Date;
import java.util.List;

public class GitRepository extends AbstractRepository implements MavenPomAccessorCapableRepository
{
    // ------------------------------------------------------------------------------------------------------- Constants

    private static final String REPOSITORY_GIT_NAME = "repository.git.name";
    private static final String REPOSITORY_GIT_REPOSITORY_URL = "repository.git.repositoryUrl";
    private static final String REPOSITORY_GIT_BRANCH = "repository.git.branch";
    private static final String REPOSITORY_GIT_SSH_KEY = "repository.git.ssh.key";
    private static final String REPOSITORY_GIT_SSH_PASSPHRASE = "repository.git.ssh.passphrase";
    private static final String REPOSITORY_GIT_MAVEN_PATH = "repository.git.maven.path";
    private static final String REPOSITORY_GIT_ERROR_MISSING_REPOSITORY_URL = "repository.git.error.missingRepositoryUrl";
    private static final String REPOSITORY_GIT_MAVEN_PATH_DOTS_ERROR = "repository.git.maven.path.dotsError";
    private static final String TEMPORARY_GIT_SSH_PASSPHRASE = "temporary.git.ssh.passphrase";
    private static final String TEMPORARY_GIT_SSH_PASSPHRASE_CHANGE = "temporary.git.ssh.passphrase.change";
    private static final String TEMPORARY_GIT_SSH_KEY_FROM_FILE = "temporary.git.ssh.keyfile";
    private static final String TEMPORARY_GIT_SSH_KEY_CHANGE = "temporary.git.ssh.key.change";

    // ------------------------------------------------------------------------------------------------- Type Properties

    private static final Logger log = Logger.getLogger(GitRepository.class);

    private String repositoryUrl;
    private String branch;
    private String sshPassphrase;
    private String sshKey;

    // Maven 2 import
    private transient String pathToPom;

    // ---------------------------------------------------------------------------------------------------- Dependencies

    // ---------------------------------------------------------------------------------------------------- Constructors

    // ----------------------------------------------------------------------------------------------- Interface Methods

    @NotNull
    public String getName()
    {
        return textProvider.getText(REPOSITORY_GIT_NAME);
    }

    public String getHost()
    {
        return null;
    }

    public boolean isRepositoryDifferent(@NotNull Repository repository)
    {
        if (repository instanceof GitRepository)
        {
            GitRepository gitRepo = (GitRepository) repository;
            return !new EqualsBuilder()
                    .append(this.repositoryUrl, gitRepo.getRepositoryUrl())
                    .append(this.branch, gitRepo.getBranch())
                    .isEquals();
        }
        else
        {
            return true;
        }
    }

    @NotNull
    public BuildChanges collectChangesSinceLastBuild(@NotNull String planKey, @Nullable String lastVcsRevisionKey) throws RepositoryException
    {
        try
        {
            BuildChanges changes = new BuildChangesImpl();
            final BuildLogger buildLogger = buildLoggerManager.getBuildLogger(PlanKeys.getPlanKey(planKey));

            StringEncrypter encrypter = new StringEncrypter();
            String targetRevision = new GitOperationHelper(buildLogger).obtainLatestRevision(repositoryUrl, branch, encrypter.decrypt(sshKey), encrypter.decrypt(sshPassphrase));
            changes.setVcsRevisionKey(targetRevision);

            if (targetRevision == null || targetRevision.equals(lastVcsRevisionKey))
            {
                return changes;
            }

            if (lastVcsRevisionKey == null)
            {
                log.info("Never checked logs for '" + planKey + "' setting latest revision to " + targetRevision);
                return changes;
            }

            File cacheDirectory = GitCacheDirectory.getCacheDirectory(getWorkingDirectory(), repositoryUrl);
            new GitOperationHelper(buildLogger).fetch(cacheDirectory, repositoryUrl, branch, encrypter.decrypt(sshKey), encrypter.decrypt(sshPassphrase));

<<<<<<< HEAD
        List<Commit> extractedChanges = new GitOperationHelper(buildLogger).extractCommits(cacheDirectory, lastVcsRevisionKey, targetRevision);
        if (extractedChanges.isEmpty())
        {
            CommitImpl unknownCommit = new CommitImpl();
            unknownCommit.setComment("Repository has changed but Bamboo is unable to extract changes between revision " + lastVcsRevisionKey + " and " + targetRevision);
            unknownCommit.setAuthor(new AuthorImpl(Author.UNKNOWN_AUTHOR));
            unknownCommit.setDate(new Date());

            List<Commit> fakeChanges = new ArrayList<Commit>(Collections.singletonList(unknownCommit));
            changes.setChanges(fakeChanges);
        }
        else
        {
            changes.setChanges(extractedChanges);
        }
=======
            changes.setChanges(new GitOperationHelper(buildLogger).extractCommits(cacheDirectory, lastVcsRevisionKey, targetRevision));
>>>>>>> 36cb1ec4

            return changes;
        }
        catch (RuntimeException e)
        {
            throw new RepositoryException("Runtime exception during collecting changes", e);
        }
    }

    @NotNull
    public String retrieveSourceCode(@NotNull BuildContext buildContext, @Nullable final String targetRevision) throws RepositoryException
    {
        try
        {
            final String planKey = buildContext.getPlanKey();
            final File sourceDirectory = getSourceCodeDirectory(planKey);
            final BuildLogger buildLogger = buildLoggerManager.getBuildLogger(buildContext.getPlanResultKey());

            StringEncrypter encrypter = new StringEncrypter();
            return (new GitOperationHelper(buildLogger).fetchAndCheckout(sourceDirectory, repositoryUrl, branch, targetRevision, encrypter.decrypt(sshKey), encrypter.decrypt(sshPassphrase)));
        }
        catch (RuntimeException e)
        {
            throw new RepositoryException("Runtime exception during retrieving source code", e);
        }
    }

    @NotNull
    public String retrieveSourceCode(@NotNull String planKey, @Nullable String vcsRevisionKey) throws RepositoryException
    {
        //deprecated!
        throw new UnsupportedOperationException();
    }

    public void prepareConfigObject(@NotNull BuildConfiguration buildConfiguration)
    {
        final LazyReference<StringEncrypter> encrypterRef = new LazyReference<StringEncrypter>()
        {
            @Override
            protected StringEncrypter create() throws Exception
            {
                return new StringEncrypter();
            }
        };

        if (buildConfiguration.getBoolean(TEMPORARY_GIT_SSH_PASSPHRASE_CHANGE))
        {
            buildConfiguration.setProperty(REPOSITORY_GIT_SSH_PASSPHRASE, encrypterRef.get().encrypt(buildConfiguration.getString(TEMPORARY_GIT_SSH_PASSPHRASE)));
        }
        if (buildConfiguration.getBoolean(TEMPORARY_GIT_SSH_KEY_CHANGE))
        {
            final Object o = buildConfiguration.getProperty(TEMPORARY_GIT_SSH_KEY_FROM_FILE);
            if (o instanceof File)
            {
                final String key;
                try
                {
                    key = FileUtils.readFileToString((File) o);
                }
                catch (IOException e)
                {
//                    log.error("Cannot read uploaded ssh key file", e); //todo BAM-7430
                    return;
                }
                buildConfiguration.setProperty(REPOSITORY_GIT_SSH_KEY, encrypterRef.get().encrypt(key));
            }
        }
    }

    @Override
    public void populateFromConfig(@NotNull HierarchicalConfiguration config)
    {
        super.populateFromConfig(config);
        repositoryUrl = config.getString(REPOSITORY_GIT_REPOSITORY_URL);
        branch = config.getString(REPOSITORY_GIT_BRANCH);
        sshKey = config.getString(REPOSITORY_GIT_SSH_KEY);
        sshPassphrase = config.getString(REPOSITORY_GIT_SSH_PASSPHRASE);

        pathToPom = config.getString(REPOSITORY_GIT_MAVEN_PATH);
    }

    @NotNull
    @Override
    public HierarchicalConfiguration toConfiguration()
    {
        HierarchicalConfiguration configuration = super.toConfiguration();
        configuration.setProperty(REPOSITORY_GIT_REPOSITORY_URL, repositoryUrl);
        configuration.setProperty(REPOSITORY_GIT_BRANCH, branch);
        configuration.setProperty(REPOSITORY_GIT_SSH_KEY, sshKey);
        configuration.setProperty(REPOSITORY_GIT_SSH_PASSPHRASE, sshPassphrase);
        return configuration;
    }

    @Override
    @NotNull
    public ErrorCollection validate(@NotNull BuildConfiguration buildConfiguration)
    {
        ErrorCollection errorCollection = super.validate(buildConfiguration);

        String repoUrl = buildConfiguration.getString(REPOSITORY_GIT_REPOSITORY_URL);
        if (StringUtils.isBlank(repoUrl))
        {
            errorCollection.addError(REPOSITORY_GIT_REPOSITORY_URL, textProvider.getText(REPOSITORY_GIT_ERROR_MISSING_REPOSITORY_URL));
        }
        if (buildConfiguration.getString(REPOSITORY_GIT_MAVEN_PATH, "").contains(".."))
        {
            errorCollection.addError(REPOSITORY_GIT_MAVEN_PATH, textProvider.getText(REPOSITORY_GIT_MAVEN_PATH_DOTS_ERROR));
        }

        return errorCollection;
    }

    @NotNull
    public MavenPomAccessor getMavenPomAccessor()
    {
        return new GitMavenPomAccessor(this).withPath(pathToPom);
    }

    // -------------------------------------------------------------------------------------------------- Public Methods

    // -------------------------------------------------------------------------------------------------- Helper Methods

    // -------------------------------------------------------------------------------------- Basic Accessors / Mutators

    public String getRepositoryUrl()
    {
        return repositoryUrl;
    }

    void setRepositoryUrl(String repositoryUrl)
    {
        this.repositoryUrl = repositoryUrl;
    }

    public String getBranch()
    {
        return branch;
    }

    String getSshPassphrase()
    {
        StringEncrypter encrypter = new StringEncrypter();
        return encrypter.decrypt(sshPassphrase);
    }

    String getSshKey()
    {
        StringEncrypter encrypter = new StringEncrypter();
        return encrypter.decrypt(sshKey);
    }
}<|MERGE_RESOLUTION|>--- conflicted
+++ resolved
@@ -121,25 +121,21 @@
             File cacheDirectory = GitCacheDirectory.getCacheDirectory(getWorkingDirectory(), repositoryUrl);
             new GitOperationHelper(buildLogger).fetch(cacheDirectory, repositoryUrl, branch, encrypter.decrypt(sshKey), encrypter.decrypt(sshPassphrase));
 
-<<<<<<< HEAD
-        List<Commit> extractedChanges = new GitOperationHelper(buildLogger).extractCommits(cacheDirectory, lastVcsRevisionKey, targetRevision);
-        if (extractedChanges.isEmpty())
-        {
-            CommitImpl unknownCommit = new CommitImpl();
-            unknownCommit.setComment("Repository has changed but Bamboo is unable to extract changes between revision " + lastVcsRevisionKey + " and " + targetRevision);
-            unknownCommit.setAuthor(new AuthorImpl(Author.UNKNOWN_AUTHOR));
-            unknownCommit.setDate(new Date());
-
-            List<Commit> fakeChanges = new ArrayList<Commit>(Collections.singletonList(unknownCommit));
-            changes.setChanges(fakeChanges);
-        }
-        else
-        {
-            changes.setChanges(extractedChanges);
-        }
-=======
-            changes.setChanges(new GitOperationHelper(buildLogger).extractCommits(cacheDirectory, lastVcsRevisionKey, targetRevision));
->>>>>>> 36cb1ec4
+            List<Commit> extractedChanges = new GitOperationHelper(buildLogger).extractCommits(cacheDirectory, lastVcsRevisionKey, targetRevision);
+            if (extractedChanges.isEmpty())
+            {
+                CommitImpl unknownCommit = new CommitImpl();
+                unknownCommit.setComment("Repository has changed but Bamboo is unable to extract changes between revision " + lastVcsRevisionKey + " and " + targetRevision);
+                unknownCommit.setAuthor(new AuthorImpl(Author.UNKNOWN_AUTHOR));
+                unknownCommit.setDate(new Date());
+
+                List<Commit> fakeChanges = new ArrayList<Commit>(Collections.singletonList(unknownCommit));
+                changes.setChanges(fakeChanges);
+            }
+            else
+            {
+                changes.setChanges(extractedChanges);
+            }
 
             return changes;
         }
