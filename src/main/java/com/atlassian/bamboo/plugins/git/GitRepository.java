package com.atlassian.bamboo.plugins.git;

import com.atlassian.bamboo.author.Author;
import com.atlassian.bamboo.author.AuthorImpl;
import com.atlassian.bamboo.build.logger.BuildLogger;
import com.atlassian.bamboo.commit.Commit;
import com.atlassian.bamboo.commit.CommitImpl;
import com.atlassian.bamboo.plan.PlanKeys;
import com.atlassian.bamboo.repository.AbstractRepository;
import com.atlassian.bamboo.repository.MavenPomAccessor;
import com.atlassian.bamboo.repository.MavenPomAccessorCapableRepository;
import com.atlassian.bamboo.repository.NameValuePair;
import com.atlassian.bamboo.repository.Repository;
import com.atlassian.bamboo.repository.RepositoryException;
import com.atlassian.bamboo.repository.SelectableAuthenticationRepository;
import com.atlassian.bamboo.security.StringEncrypter;
import com.atlassian.bamboo.utils.SystemProperty;
import com.atlassian.bamboo.utils.error.ErrorCollection;
import com.atlassian.bamboo.v2.build.BuildChanges;
import com.atlassian.bamboo.v2.build.BuildChangesImpl;
import com.atlassian.bamboo.v2.build.BuildContext;
import com.atlassian.bamboo.ww2.actions.build.admin.create.BuildConfiguration;
import com.atlassian.util.concurrent.LazyReference;
import com.google.common.base.Function;
import com.google.common.collect.Lists;
import com.opensymphony.xwork.TextProvider;
import com.opensymphony.xwork.util.LocalizedTextUtil;
import org.apache.commons.configuration.HierarchicalConfiguration;
import org.apache.commons.io.FileUtils;
import org.apache.commons.lang.StringUtils;
import org.apache.commons.lang.builder.EqualsBuilder;
import org.apache.log4j.Logger;
import org.jetbrains.annotations.NotNull;
import org.jetbrains.annotations.Nullable;

import java.io.File;
import java.io.IOException;
import java.io.Serializable;
import java.util.Arrays;
import java.util.Collections;
import java.util.Date;
import java.util.List;

public class GitRepository extends AbstractRepository implements MavenPomAccessorCapableRepository, SelectableAuthenticationRepository
{
    // ------------------------------------------------------------------------------------------------------- Constants

    private static final String REPOSITORY_GIT_NAME = "repository.git.name";
    private static final String REPOSITORY_GIT_REPOSITORY_URL = "repository.git.repositoryUrl";
    private static final String REPOSITORY_GIT_AUTHENTICATION_TYPE = "repository.git.authenticationType";
    private static final String REPOSITORY_GIT_USERNAME = "repository.git.username";
    private static final String REPOSITORY_GIT_PASSWORD = "repository.git.password";
    private static final String REPOSITORY_GIT_BRANCH = "repository.git.branch";
    private static final String REPOSITORY_GIT_SSH_KEY = "repository.git.ssh.key";
    private static final String REPOSITORY_GIT_SSH_PASSPHRASE = "repository.git.ssh.passphrase";
    private static final String REPOSITORY_GIT_MAVEN_PATH = "repository.git.maven.path";
    private static final String TEMPORARY_GIT_PASSWORD = "temporary.git.password";
    private static final String TEMPORARY_GIT_PASSWORD_CHANGE = "temporary.git.password.change";
    private static final String TEMPORARY_GIT_SSH_PASSPHRASE = "temporary.git.ssh.passphrase";
    private static final String TEMPORARY_GIT_SSH_PASSPHRASE_CHANGE = "temporary.git.ssh.passphrase.change";
    private static final String TEMPORARY_GIT_SSH_KEY_FROM_FILE = "temporary.git.ssh.keyfile";
    private static final String TEMPORARY_GIT_SSH_KEY_CHANGE = "temporary.git.ssh.key.change";

<<<<<<< HEAD
    private static final GitAuthenticationType defaultAuthenticationType = GitAuthenticationType.NONE;
=======
    private static boolean USE_SHALLOW_CLONES = new SystemProperty(false, "atlassian.bamboo.git.useShallowClones", "ATLASSIAN_BAMBO_GIT_USE_SHALLOW_CLONES").getValue(true);
>>>>>>> 47964fcb

    // ------------------------------------------------------------------------------------------------- Type Properties

    private static final Logger log = Logger.getLogger(GitRepository.class);

    static class GitRepositoryAccessData implements Serializable
    {
        String repositoryUrl;
        String branch;
        String username;
        String password;
        String sshKey;
        String sshPassphrase;
        GitAuthenticationType authenticationType;
    }

    final GitRepositoryAccessData accessData = new GitRepositoryAccessData();

    // Maven 2 import
    private transient String pathToPom;

    //todo: Spring-inject StringEncrypter singleton, https://atlaseye.atlassian.com/cru/CR-BAM-2232#c37222

    // ---------------------------------------------------------------------------------------------------- Dependencies

    // ---------------------------------------------------------------------------------------------------- Constructors

    // ----------------------------------------------------------------------------------------------- Interface Methods

    @NotNull
    public String getName()
    {
        return textProvider.getText(REPOSITORY_GIT_NAME);
    }

    public String getHost()
    {
        return null;
    }

    public boolean isRepositoryDifferent(@NotNull Repository repository)
    {
        if (repository instanceof GitRepository)
        {
            GitRepository gitRepo = (GitRepository) repository;
            return !new EqualsBuilder()
                    .append(accessData.repositoryUrl, gitRepo.accessData.repositoryUrl)
                    .append(accessData.branch, gitRepo.accessData.branch)
                    .append(accessData.username, gitRepo.accessData.username)
                    .append(accessData.sshKey, gitRepo.accessData.sshKey)
                    .isEquals();
        }
        else
        {
            return true;
        }
    }

    @NotNull
    public BuildChanges collectChangesSinceLastBuild(@NotNull String planKey, @Nullable final String lastVcsRevisionKey) throws RepositoryException
    {
        try
        {
            final BuildLogger buildLogger = buildLoggerManager.getBuildLogger(PlanKeys.getPlanKey(planKey));
            final BuildChanges changes = new BuildChangesImpl();
            
            final String targetRevision = new GitOperationHelper(buildLogger, textProvider).obtainLatestRevision(accessData);
            changes.setVcsRevisionKey(targetRevision);

            if (targetRevision.equals(lastVcsRevisionKey))
            {
                return changes;
            }

            if (lastVcsRevisionKey == null)
            {
                log.info("Never checked logs for '" + planKey + "' setting latest revision to " + targetRevision);
                return changes;
            }

            List<Commit> extractedChanges;
            try
            {
<<<<<<< HEAD
                extractedChanges = GitCacheDirectory.callOnCacheWithLock(this, new AbstractGitCacheDirectoryOperation<List<Commit>>()
                {
                    public List<Commit> call(@NotNull File cacheDirectory) throws Exception
                    {
                        new GitOperationHelper(buildLogger, textProvider).fetch(cacheDirectory, accessData);
                        return new GitOperationHelper(buildLogger, textProvider).extractCommits(cacheDirectory, lastVcsRevisionKey, targetRevision);

                    }
                });
=======
                new GitOperationHelper(buildLogger, textProvider).fetch(cacheDirectory, accessData, USE_SHALLOW_CLONES); //this is probably not good idea
                extractedChanges = new GitOperationHelper(buildLogger, textProvider).extractCommits(cacheDirectory, lastVcsRevisionKey, targetRevision);
>>>>>>> 47964fcb
            }
            catch (Exception e)
            {
                try
                {
                    extractedChanges = GitCacheDirectory.callOnCacheWithLock(this, new AbstractGitCacheDirectoryOperation<List<Commit>>()
                    {
                        @Override
                        public List<Commit> call(@NotNull File cacheDirectory) throws Exception
                        {
                            buildLogger.addBuildLogEntry(textProvider.getText("repository.git.messages.ccRecover.failedToCollectChangesets", Arrays.asList(cacheDirectory)));
                            FileUtils.deleteQuietly(cacheDirectory);
                            buildLogger.addBuildLogEntry(textProvider.getText("repository.git.messages.ccRecover.cleanedCacheDirectory", Arrays.asList(cacheDirectory)));
                            new GitOperationHelper(buildLogger, textProvider).fetch(cacheDirectory, accessData);
                            buildLogger.addBuildLogEntry(textProvider.getText("repository.git.messages.ccRecover.fetchedRemoteRepository", Arrays.asList(cacheDirectory)));
                            List<Commit> extractedChanges = new GitOperationHelper(buildLogger, textProvider).extractCommits(cacheDirectory, lastVcsRevisionKey, targetRevision);
                            buildLogger.addBuildLogEntry(textProvider.getText("repository.git.messages.ccRecover.completed"));
                            return extractedChanges;
                        }
                    });
                }
                catch (Exception e2)
                {
                    log.error(buildLogger.addBuildLogEntry(textProvider.getText("repository.git.messages.ccRecover.failedToExtractChangesets")), e2);
                    extractedChanges = null;
                }
            }
            if (extractedChanges == null || extractedChanges.isEmpty())
            {
                changes.setChanges(Collections.singletonList((Commit) new CommitImpl(new AuthorImpl(Author.UNKNOWN_AUTHOR),
                        textProvider.getText("repository.git.messages.unknownChanges", Arrays.asList(lastVcsRevisionKey, targetRevision)), new Date())));
            }
            else
            {
                changes.setChanges(extractedChanges);
            }

            return changes;
        }
        catch (RuntimeException e)
        {
            throw new RepositoryException(textProvider.getText("repository.git.messages.runtimeException"), e);
        }
    }

    @NotNull
    public String retrieveSourceCode(@NotNull BuildContext buildContext, @Nullable final String targetRevision) throws RepositoryException
    {
        try
        {
            final BuildLogger buildLogger = buildLoggerManager.getBuildLogger(buildContext.getPlanResultKey());
            final String planKey = buildContext.getPlanKey();
            final File sourceDirectory = getSourceCodeDirectory(planKey);

            try
            {
                return (new GitOperationHelper(buildLogger, textProvider).fetchAndCheckout(sourceDirectory, accessData, targetRevision, USE_SHALLOW_CLONES));
            }
            catch (Exception e)
            {
                buildLogger.addBuildLogEntry(textProvider.getText("repository.git.messages.rsRecover.failedToRetrieveSource", Arrays.asList(sourceDirectory)));
                FileUtils.deleteQuietly(sourceDirectory);
                buildLogger.addBuildLogEntry(textProvider.getText("repository.git.messages.rsRecover.cleanedSourceDirectory", Arrays.asList(sourceDirectory)));
                String returnRevision = new GitOperationHelper(buildLogger, textProvider).fetchAndCheckout(sourceDirectory, accessData, targetRevision);
                buildLogger.addBuildLogEntry(textProvider.getText("repository.git.messages.rsRecover.completed"));
                return returnRevision;
            }
        }
        catch (RuntimeException e)
        {
            throw new RepositoryException(textProvider.getText("repository.git.messages.runtimeException"), e);
        }
    }

    @NotNull
    public String retrieveSourceCode(@NotNull String planKey, @Nullable String vcsRevisionKey) throws RepositoryException
    {
        //deprecated!
        throw new UnsupportedOperationException();
    }

    public void prepareConfigObject(@NotNull BuildConfiguration buildConfiguration)
    {
        final LazyReference<StringEncrypter> encrypterRef = new LazyReference<StringEncrypter>()
        {
            @Override
            protected StringEncrypter create() throws Exception
            {
                return new StringEncrypter();
            }
        };

        if (buildConfiguration.getBoolean(TEMPORARY_GIT_PASSWORD_CHANGE))
        {
            buildConfiguration.setProperty(REPOSITORY_GIT_PASSWORD, encrypterRef.get().encrypt(buildConfiguration.getString(TEMPORARY_GIT_PASSWORD)));
        }
        if (buildConfiguration.getBoolean(TEMPORARY_GIT_SSH_PASSPHRASE_CHANGE))
        {
            buildConfiguration.setProperty(REPOSITORY_GIT_SSH_PASSPHRASE, encrypterRef.get().encrypt(buildConfiguration.getString(TEMPORARY_GIT_SSH_PASSPHRASE)));
        }
        if (buildConfiguration.getBoolean(TEMPORARY_GIT_SSH_KEY_CHANGE))
        {
            final Object o = buildConfiguration.getProperty(TEMPORARY_GIT_SSH_KEY_FROM_FILE);
            if (o instanceof File)
            {
                final String key;
                try
                {
                    key = FileUtils.readFileToString((File) o);
                }
                catch (IOException e)
                {
                    log.error("Cannot read uploaded ssh key file", e);
                    return;
                }
                buildConfiguration.setProperty(REPOSITORY_GIT_SSH_KEY, encrypterRef.get().encrypt(key));
            }
            else
            {
                buildConfiguration.clearProperty(REPOSITORY_GIT_SSH_KEY);
            }
        }
    }

    @Override
    public void populateFromConfig(@NotNull HierarchicalConfiguration config)
    {
        super.populateFromConfig(config);
        accessData.repositoryUrl = StringUtils.trimToEmpty(config.getString(REPOSITORY_GIT_REPOSITORY_URL));
        accessData.username = config.getString(REPOSITORY_GIT_USERNAME);
        accessData.password = config.getString(REPOSITORY_GIT_PASSWORD);
        accessData.branch = config.getString(REPOSITORY_GIT_BRANCH);
        accessData.sshKey = config.getString(REPOSITORY_GIT_SSH_KEY);
        accessData.sshPassphrase = config.getString(REPOSITORY_GIT_SSH_PASSPHRASE);
        accessData.authenticationType = safeParseAuthenticationType(config.getString(REPOSITORY_GIT_AUTHENTICATION_TYPE));

        pathToPom = config.getString(REPOSITORY_GIT_MAVEN_PATH);
    }

    @NotNull
    @Override
    public HierarchicalConfiguration toConfiguration()
    {
        HierarchicalConfiguration configuration = super.toConfiguration();
        configuration.setProperty(REPOSITORY_GIT_REPOSITORY_URL, accessData.repositoryUrl);
        configuration.setProperty(REPOSITORY_GIT_USERNAME, accessData.username);
        configuration.setProperty(REPOSITORY_GIT_PASSWORD, accessData.password);
        configuration.setProperty(REPOSITORY_GIT_BRANCH, accessData.branch);
        configuration.setProperty(REPOSITORY_GIT_SSH_KEY, accessData.sshKey);
        configuration.setProperty(REPOSITORY_GIT_SSH_PASSPHRASE, accessData.sshPassphrase);
        configuration.setProperty(REPOSITORY_GIT_AUTHENTICATION_TYPE, accessData.authenticationType != null ? accessData.authenticationType.name() : null);
        return configuration;
    }

    @Override
    @NotNull
    public ErrorCollection validate(@NotNull BuildConfiguration buildConfiguration)
    {
        ErrorCollection errorCollection = super.validate(buildConfiguration);

        final String repoUrl = StringUtils.trim(buildConfiguration.getString(REPOSITORY_GIT_REPOSITORY_URL));
        final String username = buildConfiguration.getString(REPOSITORY_GIT_USERNAME);
        final GitAuthenticationType authenticationType = safeParseAuthenticationType(buildConfiguration.getString(REPOSITORY_GIT_AUTHENTICATION_TYPE));


        if (StringUtils.isBlank(repoUrl))
        {
            errorCollection.addError(REPOSITORY_GIT_REPOSITORY_URL, textProvider.getText("repository.git.messages.missingRepositoryUrl"));
        }
        else
        {
            final boolean isHttp = repoUrl.startsWith("http://") || repoUrl.startsWith("https://");
            if (isHttp && authenticationType == GitAuthenticationType.SSH_KEYPAIR)
            {
                errorCollection.addError(REPOSITORY_GIT_AUTHENTICATION_TYPE, textProvider.getText("repository.git.messages.unsupportedHttpAuthenticationType"));
            }
            if (!isHttp && StringUtils.isNotEmpty(username) && authenticationType == GitAuthenticationType.PASSWORD)
            {
                errorCollection.addError(REPOSITORY_GIT_USERNAME, textProvider.getText("repository.git.messages.unsupportedUsernameField"));
            }
        }

        if (buildConfiguration.getString(REPOSITORY_GIT_MAVEN_PATH, "").contains(".."))
        {
            errorCollection.addError(REPOSITORY_GIT_MAVEN_PATH, textProvider.getText("repository.git.messages.invalidPomPath"));
        }

        return errorCollection;
    }

    @NotNull
    public MavenPomAccessor getMavenPomAccessor()
    {
        return new GitMavenPomAccessor(this, textProvider).withPath(pathToPom);
    }

    @NotNull
    public List<NameValuePair> getAuthenticationTypes()
    {
        return Lists.transform(Arrays.asList(GitAuthenticationType.values()), new Function<GitAuthenticationType, NameValuePair>()
        {
            public NameValuePair apply(GitAuthenticationType from)
            {
                final String typeName = from.name();
                return new NameValuePair(typeName, getAuthTypeName(typeName));
            }
        });
    }

    public String getAuthType()
    {
        return accessData.authenticationType != null ? accessData.authenticationType.name() : defaultAuthenticationType.name();
    }

    // -------------------------------------------------------------------------------------------------- Public Methods

    // -------------------------------------------------------------------------------------------------- Helper Methods

    GitAuthenticationType safeParseAuthenticationType(String typeName)
    {
        if (typeName == null)
        {
            return defaultAuthenticationType;
        }
        try
        {
            return GitAuthenticationType.valueOf(typeName);
        }
        catch (IllegalArgumentException e)
        {
            return defaultAuthenticationType;
        }
    }

    String getAuthTypeName(String authType)
    {
        return textProvider.getText("repository.git.authenticationType." + StringUtils.lowerCase(authType));
    }

    // -------------------------------------------------------------------------------------- Basic Accessors / Mutators

    public String getRepositoryUrl()
    {
        return accessData.repositoryUrl;
    }

    public String getBranch()
    {
        return accessData.branch;
    }

    public String getAuthTypeName()
    {
        return getAuthTypeName(getAuthType());
    }

    public File getCacheDirectory()
    {
        return GitCacheDirectory.getCacheDirectory(getWorkingDirectory(), accessData);
    }

    @Override
    public synchronized void setTextProvider(TextProvider textProvider) {
        super.setTextProvider(textProvider);
        if (textProvider.getText(REPOSITORY_GIT_NAME) == null)
        {
            LocalizedTextUtil.addDefaultResourceBundle("com.atlassian.bamboo.plugins.git.i18n");
        }
    }

}<|MERGE_RESOLUTION|>--- conflicted
+++ resolved
@@ -61,11 +61,8 @@
     private static final String TEMPORARY_GIT_SSH_KEY_FROM_FILE = "temporary.git.ssh.keyfile";
     private static final String TEMPORARY_GIT_SSH_KEY_CHANGE = "temporary.git.ssh.key.change";
 
-<<<<<<< HEAD
     private static final GitAuthenticationType defaultAuthenticationType = GitAuthenticationType.NONE;
-=======
     private static boolean USE_SHALLOW_CLONES = new SystemProperty(false, "atlassian.bamboo.git.useShallowClones", "ATLASSIAN_BAMBO_GIT_USE_SHALLOW_CLONES").getValue(true);
->>>>>>> 47964fcb
 
     // ------------------------------------------------------------------------------------------------- Type Properties
 
@@ -149,7 +146,6 @@
             List<Commit> extractedChanges;
             try
             {
-<<<<<<< HEAD
                 extractedChanges = GitCacheDirectory.callOnCacheWithLock(this, new AbstractGitCacheDirectoryOperation<List<Commit>>()
                 {
                     public List<Commit> call(@NotNull File cacheDirectory) throws Exception
@@ -159,10 +155,6 @@
 
                     }
                 });
-=======
-                new GitOperationHelper(buildLogger, textProvider).fetch(cacheDirectory, accessData, USE_SHALLOW_CLONES); //this is probably not good idea
-                extractedChanges = new GitOperationHelper(buildLogger, textProvider).extractCommits(cacheDirectory, lastVcsRevisionKey, targetRevision);
->>>>>>> 47964fcb
             }
             catch (Exception e)
             {
